--- conflicted
+++ resolved
@@ -24,52 +24,46 @@
         var bounds = CalculateBounds(rootLayout);
 
         // Add margins
-<<<<<<< HEAD
         Single margin = 20.0f;
-        Int32 imageWidth = (Int32)(bounds.Width + (2 * margin));
-        Int32 imageHeight = (Int32)(bounds.Height + (2 * margin));
-=======
-        System.Single margin = 20.0f;
-        System.Single originalWidth = bounds.Width + (2 * margin);
-        System.Single originalHeight = bounds.Height + (2 * margin);
+        Single originalWidth = bounds.Width + (2 * margin);
+        Single originalHeight = bounds.Height + (2 * margin);
 
         // Check for reasonable image size limits and apply scaling if necessary
-        const System.Int32 MAX_DIMENSION = 32767; // Maximum dimension for most image formats
-        const System.Int64 MAX_PIXELS = 100_000_000; // 100 million pixels max
+        const Int32 MAX_DIMENSION = 32767; // Maximum dimension for most image formats
+        const Int64 MAX_PIXELS = 100_000_000; // 100 million pixels max
 
-        System.Single scale = 1.0f;
+        Single scale = 1.0f;
 
         // Calculate scale to fit within dimension limits
         if (originalWidth > MAX_DIMENSION)
         {
-            scale = System.Math.Min(scale, MAX_DIMENSION / originalWidth);
+            scale = Math.Min(scale, MAX_DIMENSION / originalWidth);
         }
         if (originalHeight > MAX_DIMENSION)
         {
-            scale = System.Math.Min(scale, MAX_DIMENSION / originalHeight);
+            scale = Math.Min(scale, MAX_DIMENSION / originalHeight);
         }
 
         // Calculate scale to fit within pixel count limits
-        System.Int64 totalPixels = (System.Int64)(originalWidth * originalHeight);
+        Int64 totalPixels = (Int64)(originalWidth * originalHeight);
         if (totalPixels > MAX_PIXELS)
         {
-            System.Single pixelScale = System.MathF.Sqrt((System.Single)MAX_PIXELS / totalPixels);
+            Single pixelScale = System.MathF.Sqrt((Single)MAX_PIXELS / totalPixels);
             scale = System.Math.Min(scale, pixelScale);
         }
 
-        System.Int32 imageWidth = (System.Int32)(originalWidth * scale);
-        System.Int32 imageHeight = (System.Int32)(originalHeight * scale);
+        Int32 imageWidth = (Int32)(originalWidth * scale);
+        Int32 imageHeight = (Int32)(originalHeight * scale);
 
         if (imageWidth <= 0 || imageHeight <= 0)
         {
-            throw new System.InvalidOperationException($"Invalid image dimensions after scaling: {imageWidth}x{imageHeight}");
+            throw new InvalidOperationException($"Invalid image dimensions after scaling: {imageWidth}x{imageHeight}");
         }
->>>>>>> e8b8f045
 
         using var surface = SKSurface.Create(new SKImageInfo(imageWidth, imageHeight));
         if (surface == null)
         {
-            throw new System.InvalidOperationException($"Failed to create surface with dimensions {imageWidth}x{imageHeight}. This may be due to insufficient memory or graphics limitations.");
+            throw new InvalidOperationException($"Failed to create surface with dimensions {imageWidth}x{imageHeight}. This may be due to insufficient memory or graphics limitations.");
         }
 
         var canvas = surface.Canvas;
